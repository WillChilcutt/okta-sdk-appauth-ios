--- conflicted
+++ resolved
@@ -118,7 +118,7 @@
         )
     }
 
-<<<<<<< HEAD
+
     public func encode(with coder: NSCoder) {
         coder.encode(self.authState, forKey: "authState")
         coder.encode(self.config, forKey: "config")
@@ -137,8 +137,8 @@
             throw error
         }
         return false
-=======
-    public func set(value: String, forKey: String, needsBackgroundAccess: Bool) {
+
+        public func set(value: String, forKey: String, needsBackgroundAccess: Bool) {
         var accessibility = kSecAttrAccessibleWhenUnlockedThisDeviceOnly
         if needsBackgroundAccess {
             // If the device needs background keychain access, grant permission
@@ -164,11 +164,10 @@
             print(error.localizedDescription)
         }
         return nil
->>>>>>> d0557729
+        
     }
 
     public func clear() {
         Vinculum.removeAll()
         OktaAuth.tokens = nil
     }
-}